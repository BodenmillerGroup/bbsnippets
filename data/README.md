## Example data

<<<<<<< HEAD
Folder to collect small example data sets used in the snippets.


### pancreas_example_sce.rds
`SingleCellExperiment` object containing a subset of the [pancreas dataset](https://doi.org/10.1016/j.cmet.2018.11.014).  
Contains single cell data and metadata for three images from three different donors.
- The `counts` **assay** represents raw IMC counts (spillover-compensated).
- **Row names** represent the target proteins and **column names** represent unique cell ids.
- **colData** contain cell-specific metadata:
  - `ImageName`, `ImageNumber`: image name and image number.
  - `CellNumber`, `id`: cell number and cell id.
  - `Pos_X`, `Pos_Y`: cell position on the image.
  - `ParentIslet`: id of the islet the cell belongs to (0 if the cell is not located inside an islet).
  - `ClosestIset`: id of the islet located closest to the cell.
  - `Area`: cell area.
  - `NbNeighbours`: number of neighbours (with a pixel expansion of 4).
  - `width`, `height`: image size.
  - `CellCat`, `CellType`: Cell category (e.g. islet, exocrine, immune) and cell type.
  - `case`, `Age`, `Gender`: donor id, donor age and donor gender.
  - `stage`: donor T1D stage (non-diabetic, recent-onset or long-duration).
  - `part`, `slide`: pancreas region (tail, body or head) and slide name.
  - `group`: matched donor group (donors stratified in three groups matched by BMI, gender age and ethnicity)
- **rowData** contain target-specific metadata:
  - `channel`: channel number (from 1 to 38).
  - `metal`: metal tag (format: "In113").
  - `target`: short name of the target protein.
=======
Collection of small example data sets used in the snippets.

### survival_example_data.csv

The survival example data set contains overall and disease free 
survival information and the pathology grading of 285 breast cancer 
patients.The pathology grades split breast cancer patients into 3 
groups associated with distinct outcomes.

Column description:  
PID: patient identifier  
grade: tumor pathology grade  
OSmonth: overall suvival from time of diagnosis [months]  
DFSmonth: disease free survival from time of diagnosis [months]  
Patientstatus: life/death status   
"death by primary disease" = death due to disease  
"death" = disease unrelated death  
"alive" = alive at given survival time  
"alive w metastases" = alive with metasatses at given survival time  
>>>>>>> 7910d996
<|MERGE_RESOLUTION|>--- conflicted
+++ resolved
@@ -1,10 +1,9 @@
 ## Example data
 
-<<<<<<< HEAD
 Folder to collect small example data sets used in the snippets.
 
+### pancreas_example_sce.rds
 
-### pancreas_example_sce.rds
 `SingleCellExperiment` object containing a subset of the [pancreas dataset](https://doi.org/10.1016/j.cmet.2018.11.014).  
 Contains single cell data and metadata for three images from three different donors.
 - The `counts` **assay** represents raw IMC counts (spillover-compensated).
@@ -27,8 +26,6 @@
   - `channel`: channel number (from 1 to 38).
   - `metal`: metal tag (format: "In113").
   - `target`: short name of the target protein.
-=======
-Collection of small example data sets used in the snippets.
 
 ### survival_example_data.csv
 
@@ -47,4 +44,3 @@
 "death" = disease unrelated death  
 "alive" = alive at given survival time  
 "alive w metastases" = alive with metasatses at given survival time  
->>>>>>> 7910d996
